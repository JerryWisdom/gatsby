/* @flow */

const glob = require(`glob`)
const _ = require(`lodash`)
const slash = require(`slash`)
const fs = require(`fs-extra`)
const md5File = require(`md5-file/promise`)
const crypto = require(`crypto`)
const del = require(`del`)

const apiRunnerNode = require(`../utils/api-runner-node`)
const testRequireError = require(`../utils/test-require-error`)
const { graphql } = require(`graphql`)
const { store, emitter } = require(`../redux`)
const loadPlugins = require(`./load-plugins`)
const { initCache } = require(`../utils/cache`)
const report = require(`gatsby-cli/lib/reporter`)

type ApiType = 'browser' | 'ssr';

const {
  extractQueries,
} = require(`../internal-plugins/query-runner/query-watcher`)
const {
  runQueries,
} = require(`../internal-plugins/query-runner/page-query-runner`)
const { writePages } = require(`../internal-plugins/query-runner/pages-writer`)
const {
  writeRedirects,
} = require(`../internal-plugins/query-runner/redirects-writer`)

// Override console.log to add the source file + line number.
// Useful for debugging if you lose a console.log somewhere.
// Otherwise leave commented out.
// require(`./log-line-function`)

const preferDefault = m => (m && m.default) || m

type BootstrapArgs = {
  directory: string,
  prefixPaths?: boolean,
}

module.exports = async (args: BootstrapArgs) => {
  const program = {
    ...args,
    // Fix program directory path for windows env.
    directory: slash(args.directory),
  }

  store.dispatch({
    type: `SET_PROGRAM`,
    payload: program,
  })

  // Delete html files from the public directory as we don't want deleted
  // pages from previous builds to stick around.
  let activity = report.activityTimer(`delete html files from previous builds`)
  activity.start()
  await del([
    `public/*.html`,
    `public/**/*.html`,
    `!public/static`,
    `!public/static/**/*.html`,
  ])
  activity.end()

  // Try opening the site's gatsby-config.js file.
  activity = report.activityTimer(`open and validate gatsby-config.js`)
  activity.start()
  let config
  try {
    // $FlowFixMe
    config = preferDefault(require(`${program.directory}/gatsby-config`))
  } catch (err) {
    if (!testRequireError(`${program.directory}/gatsby-config`, err)) {
      report.error(`Could not load gatsby-config`, err)
      process.exit(1)
    }
  }

  store.dispatch({
    type: `SET_SITE_CONFIG`,
    payload: config,
  })

  activity.end()

  const flattenedPlugins = await loadPlugins(config)

  // Check if any plugins have been updated since our last run. If so
  // we delete the cache is there's likely been changes
  // since the previous run.
  //
  // We do this by creating a hash of all the version numbers of installed
  // plugins, the site's package.json, gatsby-config.js, and gatsby-node.js.
  // The last, gatsby-node.js, is important as many gatsby sites put important
  // logic in there e.g. generating slugs for custom pages.
  const pluginVersions = flattenedPlugins.map(p => p.version)
  const hashes = await Promise.all([
    md5File(`package.json`),
    Promise.resolve(
      md5File(`${program.directory}/gatsby-config.js`).catch(() => {})
    ), // ignore as this file isn't required),
    Promise.resolve(
      md5File(`${program.directory}/gatsby-node.js`).catch(() => {})
    ), // ignore as this file isn't required),
  ])
  const pluginsHash = crypto
    .createHash(`md5`)
    .update(JSON.stringify(pluginVersions.concat(hashes)))
    .digest(`hex`)
  let state = store.getState()
  const oldPluginsHash = state && state.status ? state.status.PLUGINS_HASH : ``

  // Check if anything has changed. If it has, delete the site's .cache
  // directory and tell reducers to empty themselves.
  //
  // Also if the hash isn't there, then delete things just in case something
  // is weird.
  if (oldPluginsHash && pluginsHash !== oldPluginsHash) {
    report.info(report.stripIndent`
      One or more of your plugins have changed since the last time you ran Gatsby. As
      a precaution, we're deleting your site's cache to ensure there's not any stale
      data
    `)
  }

  if (!oldPluginsHash || pluginsHash !== oldPluginsHash) {
    try {
      await fs.remove(`${program.directory}/.cache`)
    } catch (e) {
      report.error(`Failed to remove .cache files.`, e)
    }
    // Tell reducers to delete their data (the store will already have
    // been loaded from the file system cache).
    store.dispatch({
      type: `DELETE_CACHE`,
    })
  }

  // Update the store with the new plugins hash.
  store.dispatch({
    type: `UPDATE_PLUGINS_HASH`,
    payload: pluginsHash,
  })

  // Now that we know the .cache directory is safe, initialize the cache
  // directory.
  initCache()

  // Ensure the public/static directory is created.
  await fs.ensureDirSync(`${program.directory}/public/static`)

  // Copy our site files to the root of the site.
  activity = report.activityTimer(`copy gatsby files`)
  activity.start()
  const srcDir = `${__dirname}/../../cache-dir`
  const siteDir = `${program.directory}/.cache`
  const tryRequire = `${__dirname}/../utils/test-require-error.js`
  try {
    await fs.copy(srcDir, siteDir, { clobber: true })
    await fs.copy(tryRequire, `${siteDir}/test-require-error.js`, {
      clobber: true,
    })
    await fs.ensureDirSync(`${program.directory}/.cache/json`)
    await fs.ensureDirSync(`${program.directory}/.cache/layouts`)

    // Ensure .cache/fragments exists and is empty. We want fragments to be
    // added on every run in response to data as fragments can only be added if
    // the data used to create the schema they're dependent on is available.
    await fs.emptyDir(`${program.directory}/.cache/fragments`)
  } catch (err) {
    report.panic(`Unable to copy site files to .cache`, err)
  }

  // Find plugins which implement gatsby-browser and gatsby-ssr and write
  // out api-runners for them.
  function getPluginsForType(type: ApiType) {
    return flattenedPlugins
      .map(plugin => {return {
        resolve: glob.sync(`${plugin.resolve}/gatsby-${type}*`)[0],
        options: plugin.pluginOptions,
      }})
      .filter(plugin => plugin.resolve)
  }

  function appendPluginsToFile(type: ApiType) {
    const filePath = `${siteDir}/api-runner-${type}.js`
    const plugins = getPluginsForType(type)
    let src
    try {
      src = fs.readFileSync(filePath, `utf-8`)
    } catch (err) {
      report.panic(`Failed to read ${filePath}`, err)
    }

    fs.writeFileSync(
      filePath,
      report.stripIndent`
        var preferDefault = m => (m && m.default) || m;
        var plugins = [
          ${plugins.map(({ options, resolve }) => `
          {
            plugin: preferDefault(require('${resolve}')),
            options: ${JSON.stringify(options)},
          }`).join(`,`)}
        ];

        ${src}
      `,
      `utf-8`
    )
  }

<<<<<<< HEAD
  appendPluginsToFile(`browser`)
  appendPluginsToFile(`ssr`)
=======
  const browserPluginsRequires = browserPlugins
    .map(
      plugin =>
        `{
      plugin: require('${plugin.resolve}'),
      options: ${JSON.stringify(plugin.options)},
    }`
    )
    .join(`,`)

  browserAPIRunner = `var plugins = [${browserPluginsRequires}]\n${browserAPIRunner}`

  let sSRAPIRunner = ``

  try {
    sSRAPIRunner = fs.readFileSync(`${siteDir}/api-runner-ssr.js`, `utf-8`)
  } catch (err) {
    report.panic(`Failed to read ${siteDir}/api-runner-ssr.js`, err)
  }

  const ssrPluginsRequires = ssrPlugins
    .map(
      plugin =>
        `{
      plugin: require('${plugin.resolve}'),
      options: ${JSON.stringify(plugin.options)},
    }`
    )
    .join(`,`)
  sSRAPIRunner = `var plugins = [${ssrPluginsRequires}]\n${sSRAPIRunner}`

  fs.writeFileSync(
    `${siteDir}/api-runner-browser.js`,
    browserAPIRunner,
    `utf-8`
  )
  fs.writeFileSync(`${siteDir}/api-runner-ssr.js`, sSRAPIRunner, `utf-8`)
>>>>>>> f465b38e

  activity.end()
  /**
   * Start the main bootstrap processes.
   */

  // onPreBootstrap
  activity = report.activityTimer(`onPreBootstrap`)
  activity.start()
  await apiRunnerNode(`onPreBootstrap`)
  activity.end()

  // Source nodes
  activity = report.activityTimer(`source and transform nodes`)
  activity.start()
  await require(`../utils/source-nodes`)()
  activity.end()

  // Create Schema.
  activity = report.activityTimer(`building schema`)
  activity.start()
  await require(`../schema`)()
  activity.end()

  // Collect resolvable extensions and attach to program.
  const extensions = [`.js`, `.jsx`]
  // Change to this being an action and plugins implement `onPreBootstrap`
  // for adding extensions.
  const apiResults = await apiRunnerNode(`resolvableExtensions`, {
    traceId: `initial-resolvableExtensions`,
  })

  store.dispatch({
    type: `SET_PROGRAM_EXTENSIONS`,
    payload: _.flattenDeep([extensions, apiResults]),
  })

  const graphqlRunner = (query, context = {}) => {
    const schema = store.getState().schema
    return graphql(schema, query, context, context, context)
  }

  // Collect layouts.
  activity = report.activityTimer(`createLayouts`)
  activity.start()
  await apiRunnerNode(`createLayouts`, {
    graphql: graphqlRunner,
    traceId: `initial-createLayouts`,
    waitForCascadingActions: true,
  })
  activity.end()

  // Collect pages.
  activity = report.activityTimer(`createPages`)
  activity.start()
  await apiRunnerNode(`createPages`, {
    graphql: graphqlRunner,
    traceId: `initial-createPages`,
    waitForCascadingActions: true,
  })
  activity.end()

  // A variant on createPages for plugins that want to
  // have full control over adding/removing pages. The normal
  // "createPages" API is called every time (during development)
  // that data changes.
  activity = report.activityTimer(`createPagesStatefully`)
  activity.start()
  await apiRunnerNode(`createPagesStatefully`, {
    graphql: graphqlRunner,
    traceId: `initial-createPagesStatefully`,
    waitForCascadingActions: true,
  })
  activity.end()

  activity = report.activityTimer(`onPreExtractQueries`)
  activity.start()
  await apiRunnerNode(`onPreExtractQueries`)
  activity.end()

  // Update Schema for SitePage.
  activity = report.activityTimer(`update schema`)
  activity.start()
  await require(`../schema`)()
  activity.end()

  // Extract queries
  activity = report.activityTimer(`extract queries from components`)
  activity.start()
  await extractQueries()
  activity.end()

  // Start the createPages hot reloader.
  if (process.env.NODE_ENV !== `production`) {
    require(`./page-hot-reloader`)(graphqlRunner)
  }

  // Run queries
  activity = report.activityTimer(`run graphql queries`)
  activity.start()
  await runQueries()
  activity.end()

  // Write out files.
  activity = report.activityTimer(`write out page data`)
  activity.start()
  await writePages()
  activity.end()

  // Write out redirects.
  activity = report.activityTimer(`write out redirect data`)
  activity.start()
  await writeRedirects()
  activity.end()

  const checkJobsDone = _.debounce(resolve => {
    const state = store.getState()
    if (state.jobs.active.length === 0) {
      report.log(``)
      report.info(`bootstrap finished - ${process.uptime()} s`)
      report.log(``)

      // onPostBootstrap
      activity = report.activityTimer(`onPostBootstrap`)
      activity.start()
      apiRunnerNode(`onPostBootstrap`).then(() => {
        activity.end()
        resolve({ graphqlRunner })
      })
    }
  }, 100)

  if (store.getState().jobs.active.length === 0) {
    // onPostBootstrap
    activity = report.activityTimer(`onPostBootstrap`)
    activity.start()
    await apiRunnerNode(`onPostBootstrap`)
    activity.end()

    report.log(``)
    report.info(`bootstrap finished - ${process.uptime()} s`)
    report.log(``)
    return { graphqlRunner }
  } else {
    return new Promise(resolve => {
      // Wait until all side effect jobs are finished.
      emitter.on(`END_JOB`, () => checkJobsDone(resolve))
    })
  }
}<|MERGE_RESOLUTION|>--- conflicted
+++ resolved
@@ -16,7 +16,7 @@
 const { initCache } = require(`../utils/cache`)
 const report = require(`gatsby-cli/lib/reporter`)
 
-type ApiType = 'browser' | 'ssr';
+type ApiType = "browser" | "ssr"
 
 const {
   extractQueries,
@@ -178,10 +178,12 @@
   // out api-runners for them.
   function getPluginsForType(type: ApiType) {
     return flattenedPlugins
-      .map(plugin => {return {
-        resolve: glob.sync(`${plugin.resolve}/gatsby-${type}*`)[0],
-        options: plugin.pluginOptions,
-      }})
+      .map(plugin => {
+        return {
+          resolve: glob.sync(`${plugin.resolve}/gatsby-${type}*`)[0],
+          options: plugin.pluginOptions,
+        }
+      })
       .filter(plugin => plugin.resolve)
   }
 
@@ -200,11 +202,15 @@
       report.stripIndent`
         var preferDefault = m => (m && m.default) || m;
         var plugins = [
-          ${plugins.map(({ options, resolve }) => `
+          ${plugins
+            .map(
+              ({ options, resolve }) => `
           {
             plugin: preferDefault(require('${resolve}')),
             options: ${JSON.stringify(options)},
-          }`).join(`,`)}
+          }`
+            )
+            .join(`,`)}
         ];
 
         ${src}
@@ -213,48 +219,8 @@
     )
   }
 
-<<<<<<< HEAD
   appendPluginsToFile(`browser`)
   appendPluginsToFile(`ssr`)
-=======
-  const browserPluginsRequires = browserPlugins
-    .map(
-      plugin =>
-        `{
-      plugin: require('${plugin.resolve}'),
-      options: ${JSON.stringify(plugin.options)},
-    }`
-    )
-    .join(`,`)
-
-  browserAPIRunner = `var plugins = [${browserPluginsRequires}]\n${browserAPIRunner}`
-
-  let sSRAPIRunner = ``
-
-  try {
-    sSRAPIRunner = fs.readFileSync(`${siteDir}/api-runner-ssr.js`, `utf-8`)
-  } catch (err) {
-    report.panic(`Failed to read ${siteDir}/api-runner-ssr.js`, err)
-  }
-
-  const ssrPluginsRequires = ssrPlugins
-    .map(
-      plugin =>
-        `{
-      plugin: require('${plugin.resolve}'),
-      options: ${JSON.stringify(plugin.options)},
-    }`
-    )
-    .join(`,`)
-  sSRAPIRunner = `var plugins = [${ssrPluginsRequires}]\n${sSRAPIRunner}`
-
-  fs.writeFileSync(
-    `${siteDir}/api-runner-browser.js`,
-    browserAPIRunner,
-    `utf-8`
-  )
-  fs.writeFileSync(`${siteDir}/api-runner-ssr.js`, sSRAPIRunner, `utf-8`)
->>>>>>> f465b38e
 
   activity.end()
   /**
