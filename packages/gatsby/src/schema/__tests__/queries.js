--- conflicted
+++ resolved
@@ -1029,64 +1029,6 @@
 `)
       })
 
-<<<<<<< HEAD
-      it(`handles groups added in random places with aliases`, async () => {
-        const query = `
-          fragment GroupTest on MarkdownConnection {
-            group(field: frontmatter___authors___name) {
-              fieldValue
-            }
-          }
-
-          fragment GroupTestWrapper on MarkdownConnection {
-            ...GroupTest
-            anotherGroup: group(field: frontmatter___title) {
-              fieldValue
-            }
-          }
-
-          {
-            allMarkdown {
-              ...GroupTestWrapper
-              thirdGroup: group(field: frontmatter___date) {
-                fieldValue
-              }
-            }
-          }
-        `
-        const results = await runQuery(query)
-        expect(results.errors).toBeUndefined()
-        expect(results.data).toMatchInlineSnapshot(`
-Object {
-  "allMarkdown": Object {
-    "anotherGroup": Array [
-      Object {
-        "fieldValue": "Markdown File 1",
-      },
-      Object {
-        "fieldValue": "Markdown File 2",
-      },
-    ],
-    "group": Array [
-      Object {
-        "fieldValue": "Author 1",
-      },
-      Object {
-        "fieldValue": "Author 2",
-      },
-    ],
-    "thirdGroup": Array [
-      Object {
-        "fieldValue": "2019-01-01T00:00:00.000Z",
-      },
-    ],
-  },
-}
-`)
-      })
-
-=======
->>>>>>> a3288b8e
       it(`groups null result`, async () => {
         const query = `
           {
