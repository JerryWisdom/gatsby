{
  "name": "gatsby-plugin-styled-components",
  "description": "Gatsby plugin to add support for styled components",
<<<<<<< HEAD
  "version": "2.1.0-alpha.4",
=======
  "version": "2.0.11",
>>>>>>> f7ed4a13
  "author": "Guten Ye <ywzhaifei@gmail.com>",
  "bugs": {
    "url": "https://github.com/gatsbyjs/gatsby/issues"
  },
  "dependencies": {
    "@babel/runtime": "^7.0.0-beta.42"
  },
  "devDependencies": {
    "@babel/cli": "^7.0.0-beta.42",
    "@babel/core": "^7.0.0-beta.42"
  },
  "homepage": "https://github.com/gatsbyjs/gatsby/tree/master/packages/gatsby-plugin-styled-components#readme",
  "keywords": [
    "gatsby",
    "gatsby-plugin",
    "styled-components"
  ],
  "license": "MIT",
  "main": "index.js",
  "peerDependencies": {
    "babel-plugin-styled-components": ">1.5.0",
    "gatsby": "^1.0.0",
    "styled-components": ">= 2.0.0"
  },
  "repository": "https://github.com/gatsbyjs/gatsby/tree/master/packages/gatsby-plugin-styled-components",
  "scripts": {
    "build": "babel src --out-dir .",
    "prepublish": "npm run build"
  }
}<|MERGE_RESOLUTION|>--- conflicted
+++ resolved
@@ -1,11 +1,7 @@
 {
   "name": "gatsby-plugin-styled-components",
   "description": "Gatsby plugin to add support for styled components",
-<<<<<<< HEAD
   "version": "2.1.0-alpha.4",
-=======
-  "version": "2.0.11",
->>>>>>> f7ed4a13
   "author": "Guten Ye <ywzhaifei@gmail.com>",
   "bugs": {
     "url": "https://github.com/gatsbyjs/gatsby/issues"
