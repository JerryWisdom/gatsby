--- conflicted
+++ resolved
@@ -1,11 +1,7 @@
 {
   "name": "gatsby-plugin-react-next",
   "description": "Use React 16 with your Gatsby v1 site",
-<<<<<<< HEAD
   "version": "2.0.1-3",
-=======
-  "version": "1.0.11",
->>>>>>> f7ed4a13
   "author": "Kyle Mathews <mathews.kyle@gmail.com>",
   "bugs": {
     "url": "https://github.com/gatsbyjs/gatsby/issues"
